--- conflicted
+++ resolved
@@ -1,245 +1,230 @@
-# Jenna Kahn
-# adapted from dataset_binary_gratings.py (Chalupka 2015)
-
-import numpy as np  # must be numpy 1.17 or higher
-import math
-import matplotlib.pyplot as plt
-
-########
-# A binary image dataset created from the following probabilities:
-# (H1 is a "hidden variable", VB is "vertical bars"
-#     and HB stands for "horizontal bars".)
-
-# Causal graph:
-# H1 is a binary variable that, when on, causes vertical bars and increases
-# the probability of T (the target variable). Horizontal bars also increase
-# the probability of T directly, but vertical bars do not increase the probability
-# of T. Thus, H1 is a hidden source of confounding.
-
-
-# P(H=0) = 0.5, P(H=1) = 0.5
-
-
-# Below is the 'ground truth' that CFL should attempt to recover:
-# H2 = the presence of horizontal bars in image
-# H1 = presence of confounding hidden variable/vertical bar in image
-
-# class labels and P(T) for each class:
-# 0. p(T|H1=0,H2=0) = 0.1    NO bars
-# 1. p(T|H1=1,H2=0) = 0.4    Vertical bar only
-# 2. P(T|H1=0,H2=1) = 0.7    Horizontal bar only
-# 3. P(T|H1=1,H2=1) = 1.     Both bars
-
-
-# Here are some example function calls using this class:
-# vb_data = VisualBarsData(n_samples=20, noise_lvl=0.1)
-# vb_data.getImages()
-# vb_data.getGroundTruth()
-# vb_data.getTarget()
-# vb_data.viewImages()
-########
-
-class VisualBarsData():
-
-    def __init__(self, n_samples=1000, im_shape=(10, 10), noise_lvl=0, set_random_seed=None, hBarFreq=0.5, vBarFreq=0.5):
-        '''the constructor generates n_samples binary vertical bars images,
-<<<<<<< HEAD
-            generates the ground labels for each image, and generates the target behavior associated
-            with each image in separate, aligned np arrays
-
-            Parameters:
-                n_samples (int): number of images to generate
-                im_shape (tuple with two numbers): size of each image to generate, in pixels
-                noise_lvl (float between 0 and 1): the amount of random noise that each image should contain (default is 0)
-                set_random_seed (int): Optional, if enabled sets the random generator to a specific seed, allowing reproducible random results
-                hBarFreq, vBarFreq (float between 0 and 1): the frequency with which a horizontal bar and a vertical bar (respectively) appear in the set of images
-
-            Returns: 
-                None
-=======
-        generates the ground labels for each image, and generates the target behavior associated
-        with each image in separate, aligned np arrays
-
-        Parameters:
-            n_samples (int): number of images to generate
-            im_shape (2-tuple): size of each image to generate, in pixels
-            noise_lvl (float [0,1]): the amount of random noise that each image should contain (default is 0)
-            set_random_seed (int): Optional, if enabled sets the random generator to a specific seed, allowing reproducible random results
-            hBarFreq, vBarFreq (float between 0 and 1): the frequency with which a horizontal bar and a vertical bar (respectively) appear in the set of images
-
-        Returns: 
-            None
->>>>>>> 4d7a479d
-        '''  
-        assert 0 <= noise_lvl <= 1, "noise_lvl must be between 0 and 1 but is {}".format(
-            noise_lvl)
-        assert len(
-            im_shape) == 2, "im_shape should contain the dimensions of a 2D image but instead is {}".format(im_shape)
-        assert n_samples > 0, "n_samples must be a positive integer (the number of images to generate) but instead is {}".format(
-            n_samples)
-        assert 0 <= hBarFreq <= 1, "hBarFreq must be between 0 and 1 but is {}".format(
-            hBarFreq)
-        assert 0 <= vBarFreq <= 1, "vBarFreq must be between 0 and 1 but is {}".format(
-            vBarFreq)
-
-        self.n_samples = n_samples  # number of images to generate
-        self.im_shape = im_shape
-
-        # create a random number generator (optionally seeded to allow reproducible results)
-        self.random = np.random.default_rng(set_random_seed)
-
-        # H1 and HBs = arrays of len n containing ground truth about the values of the hidden variables
-        # causing vertical bars and horizontal bars, respectively
-        self.X_images, self.H1, self.HBs = self._generate_images(
-            n_samples, im_shape, noise_lvl, hBarFreq, vBarFreq)
-        # gt_labels = array of len n with 'correct' class labels for each image
-        self.gt_labels = self._ground_truth_classes()
-
-        # target_vals = array of len n with value of T for each image (generated probabilistically)
-        self.target_vals = self._generate_target()
-
-    def __repr__(self):
-        '''prints the binary images as np arrays when the VisualBarsData class is printed'''
-        return str(self.X_images)
-
-    def _generate_images(self, n_samples, im_shape, noise_lvl, hBarFreq, vBarFreq):
-        '''
-        Generates the 'ground truth'
-        classification labels for each image based on whether hidden variable is
-        active and/or horizontal bars present
-
-        Parameters:
-            X_images (np array) : array of binary images 
-            Hs (np array) :  aligned with X_images, where Hs[i] indicates whether the hidden variable
-                is active for X_images[i]
-            HBs (np array) :  aligned with X_images, where HBs[i] indicates whether there is a horizontal bar
-                in X_images[i] or not 
-
-        Note:
-            modified from the behave() function in ai_gratings.py (Chalupka 2015)
-            #TODO: proper citation ?
-
-        '''
-
-        # X_images = array containing each image (each val in array represents a pixel)
-        # start by generating the array with noise pixels
-        X_images = self.random.random((n_samples, im_shape[0],
-                                       im_shape[1])) < noise_lvl
-        X_images = X_images.astype('float32')
-
-        # possible values for the number of HBs and VBs
-        # starting with 0 will allow for up to 1 HB and 1 VB in each image
-        HB_val_poss = [0]
-        VB_val_poss = [0]
-
-        # Select hidden variable values.
-        # H1 = array containing presence/absence of hidden var for each image
-        H1 = self.random.random(n_samples) < vBarFreq
-
-        # Select numbers of VBs and HBs.
-        # when HB_val_poss and VB_val_poss = [0], then
-        # VBs and HBs are each an array of length n_samples with values 0 or 1
-        # the frequency of 1s vs 0s are determined by hBarFreq or vBarFreq
-        VBs = self.random.choice(VB_val_poss, n_samples)+H1
-        HBs = self.random.choice(HB_val_poss, n_samples) + \
-            (self.random.random(n_samples) < hBarFreq)
-
-        # Make images with randomly placed Gs.
-        for sample_id in range(n_samples):
-            # Place the vertical bars.
-            VB_locs = self.random.choice(range(im_shape[1]),
-                                         VBs[sample_id], replace=False)
-            HB_locs = self.random.choice(range(im_shape[0]),
-                                         HBs[sample_id], replace=False)
-            X_images[sample_id, HB_locs, :] = 1.
-            X_images[sample_id, :, VB_locs] = 1.
-
-        return X_images, H1, HBs
-
-    def _ground_truth_classes(self):
-        """
-        Generates the 'ground truth'
-        classification labels for each image based on whether hidden variable is
-        active and/or horizontal bars present
-
-        Input
-        X_images - array of binary images with some combo of horiz/vert bars
-        H1 - array, aligned with X_images, saying whether hidden var is active for each image
-        HBs - array, aligned with X_images, saying whether each image contains a horiz bar or not
-
-        modified from behave() in ai_gratings.py (Chalupka 2015)
-
-        """
-        gt_labels = np.zeros(
-            self.n_samples)  # gt_labels = array containing "ground truth" class labels for each image in X_images
-
-        for i in range(self.n_samples):
-            # H1 = indicates whether the vertical bar hidden var is active (1) or not (0)
-            H1 = self.H1[i]
-            # H2 = indicates whether the current image contains a horizontal bar (1) or not (0)
-            H2 = self.HBs[i]
-
-            if H2 == 0 and H1 == 0:
-                gt_labels[i] = 0  
-            if H2 == 0 and H1 == 1:
-                gt_labels[i] = 1  
-            if H2 == 1 and H1 == 0:
-                gt_labels[i] = 2 
-            if H2 == 1 and H1 == 1:
-                gt_labels[i] = 3  
-
-        return gt_labels.astype(int)
-
-    def _generate_target(self):
-        '''probabilistically generates the target behavior for each image, based on the
-         ground truth probabilities expressed at the top of this file'''
-        
-        # this is the ground truth probability distribution 
-        # key= macrovariable class of image, value= probability that target equals one
-        P_DICT = {0: 0.1, 1: 0.4, 2: 0.7, 3: 1.}
-
-        target_vals = np.zeros(self.n_samples)
-
-        for i in range(self.n_samples):
-            currentP = P_DICT[self.gt_labels[i]]
-            target_vals[i] = (self.random.random() < currentP)
-        return target_vals
-
-    def getImages(self):
-        return self.X_images
-
-    def getGroundTruth(self):
-        return self.gt_labels
-
-    def getTarget(self):
-        return self.target_vals
-
-    def getSomeImages(self, n_images, which_class=None):
-        '''returns n visual bars images from the desired class (0=no bars, 1=vertical bars, 2 = horizontal bars, 3=both types of bars)(which_class should be a float).
-        If no class is specified (or an invalid class label is specified), then images from any class will be returned
-        If it is not possible to return n_images, then as many images as possible will be returned'''
-
-        # get images from the specified class
-        whichImages = np.where(self.gt_labels == which_class)[0]
-
-        # if which_class was not a valid class label or no which_class was given
-        if whichImages.shape == (0,):
-            whichImages = range(self.n_samples)
-
-        # get all images from the corresponding class label
-        images = self.X_images[whichImages]
-
-        # return n_images of them
-        return images[:n_images]
-
-    def saveSingleImage(self, fname):
-        '''chooses a random image from X_images and saves it with the name fname'''
-        image = self.X_images[self.random.choice(len(self.X_images))]
-        fig = plt.figure()
-        plt.axis("off")
-        plt.imshow(image)
-        plt.savefig(fname)
-
-    def saveData(self):
-        '''saves the images, ground truth, and target effects'''
-        pass  # TODO: implement?
+# Jenna Kahn
+# adapted from dataset_binary_gratings.py (Chalupka 2015)
+
+import numpy as np  # must be numpy 1.17 or higher
+import math
+import matplotlib.pyplot as plt
+
+########
+# A binary image dataset created from the following probabilities:
+# (H1 is a "hidden variable", VB is "vertical bars"
+#     and HB stands for "horizontal bars".)
+
+# Causal graph:
+# H1 is a binary variable that, when on, causes vertical bars and increases
+# the probability of T (the target variable). Horizontal bars also increase
+# the probability of T directly, but vertical bars do not increase the probability
+# of T. Thus, H1 is a hidden source of confounding.
+
+
+# P(H=0) = 0.5, P(H=1) = 0.5
+
+
+# Below is the 'ground truth' that CFL should attempt to recover:
+# H2 = the presence of horizontal bars in image
+# H1 = presence of confounding hidden variable/vertical bar in image
+
+# class labels and P(T) for each class:
+# 0. p(T|H1=0,H2=0) = 0.1    NO bars
+# 1. p(T|H1=1,H2=0) = 0.4    Vertical bar only
+# 2. P(T|H1=0,H2=1) = 0.7    Horizontal bar only
+# 3. P(T|H1=1,H2=1) = 1.     Both bars
+
+
+# Here are some example function calls using this class:
+# vb_data = VisualBarsData(n_samples=20, noise_lvl=0.1)
+# vb_data.getImages()
+# vb_data.getGroundTruth()
+# vb_data.getTarget()
+# vb_data.viewImages()
+########
+
+class VisualBarsData():
+
+    def __init__(self, n_samples=1000, im_shape=(10, 10), noise_lvl=0, set_random_seed=None, hBarFreq=0.5, vBarFreq=0.5):
+        '''the constructor generates n_samples binary vertical bars images,
+        generates the ground labels for each image, and generates the target behavior associated
+        with each image in separate, aligned np arrays
+
+        Parameters:
+            n_samples (int): number of images to generate
+            im_shape (2-tuple): size of each image to generate, in pixels
+            noise_lvl (float [0,1]): the amount of random noise that each image should contain (default is 0)
+            set_random_seed (int): Optional, if enabled sets the random generator to a specific seed, allowing reproducible random results
+            hBarFreq, vBarFreq (float between 0 and 1): the frequency with which a horizontal bar and a vertical bar (respectively) appear in the set of images
+
+        Returns: 
+            None
+        '''  
+        assert 0 <= noise_lvl <= 1, "noise_lvl must be between 0 and 1 but is {}".format(
+            noise_lvl)
+        assert len(
+            im_shape) == 2, "im_shape should contain the dimensions of a 2D image but instead is {}".format(im_shape)
+        assert n_samples > 0, "n_samples must be a positive integer (the number of images to generate) but instead is {}".format(
+            n_samples)
+        assert 0 <= hBarFreq <= 1, "hBarFreq must be between 0 and 1 but is {}".format(
+            hBarFreq)
+        assert 0 <= vBarFreq <= 1, "vBarFreq must be between 0 and 1 but is {}".format(
+            vBarFreq)
+
+        self.n_samples = n_samples  # number of images to generate
+        self.im_shape = im_shape
+
+        # create a random number generator (optionally seeded to allow reproducible results)
+        self.random = np.random.default_rng(set_random_seed)
+
+        # H1 and HBs = arrays of len n containing ground truth about the values of the hidden variables
+        # causing vertical bars and horizontal bars, respectively
+        self.X_images, self.H1, self.HBs = self._generate_images(
+            n_samples, im_shape, noise_lvl, hBarFreq, vBarFreq)
+        # gt_labels = array of len n with 'correct' class labels for each image
+        self.gt_labels = self._ground_truth_classes()
+
+        # target_vals = array of len n with value of T for each image (generated probabilistically)
+        self.target_vals = self._generate_target()
+
+    def __repr__(self):
+        '''prints the binary images as np arrays when the VisualBarsData class is printed'''
+        return str(self.X_images)
+
+    def _generate_images(self, n_samples, im_shape, noise_lvl, hBarFreq, vBarFreq):
+        '''
+        Generates the 'ground truth'
+        classification labels for each image based on whether hidden variable is
+        active and/or horizontal bars present
+
+        Parameters:
+            X_images (np array) : array of binary images 
+            Hs (np array) :  aligned with X_images, where Hs[i] indicates whether the hidden variable
+                is active for X_images[i]
+            HBs (np array) :  aligned with X_images, where HBs[i] indicates whether there is a horizontal bar
+                in X_images[i] or not 
+
+        Note:
+            modified from the behave() function in ai_gratings.py (Chalupka 2015)
+            #TODO: proper citation ?
+
+        '''
+
+        # X_images = array containing each image (each val in array represents a pixel)
+        # start by generating the array with noise pixels
+        X_images = self.random.random((n_samples, im_shape[0],
+                                       im_shape[1])) < noise_lvl
+        X_images = X_images.astype('float32')
+
+        # possible values for the number of HBs and VBs
+        # starting with 0 will allow for up to 1 HB and 1 VB in each image
+        HB_val_poss = [0]
+        VB_val_poss = [0]
+
+        # Select hidden variable values.
+        # H1 = array containing presence/absence of hidden var for each image
+        H1 = self.random.random(n_samples) < vBarFreq
+
+        # Select numbers of VBs and HBs.
+        # when HB_val_poss and VB_val_poss = [0], then
+        # VBs and HBs are each an array of length n_samples with values 0 or 1
+        # the frequency of 1s vs 0s are determined by hBarFreq or vBarFreq
+        VBs = self.random.choice(VB_val_poss, n_samples)+H1
+        HBs = self.random.choice(HB_val_poss, n_samples) + \
+            (self.random.random(n_samples) < hBarFreq)
+
+        # Make images with randomly placed Gs.
+        for sample_id in range(n_samples):
+            # Place the vertical bars.
+            VB_locs = self.random.choice(range(im_shape[1]),
+                                         VBs[sample_id], replace=False)
+            HB_locs = self.random.choice(range(im_shape[0]),
+                                         HBs[sample_id], replace=False)
+            X_images[sample_id, HB_locs, :] = 1.
+            X_images[sample_id, :, VB_locs] = 1.
+
+        return X_images, H1, HBs
+
+    def _ground_truth_classes(self):
+        """
+        Generates the 'ground truth'
+        classification labels for each image based on whether hidden variable is
+        active and/or horizontal bars present
+
+        Input
+        X_images - array of binary images with some combo of horiz/vert bars
+        H1 - array, aligned with X_images, saying whether hidden var is active for each image
+        HBs - array, aligned with X_images, saying whether each image contains a horiz bar or not
+
+        modified from behave() in ai_gratings.py (Chalupka 2015)
+
+        """
+        gt_labels = np.zeros(
+            self.n_samples)  # gt_labels = array containing "ground truth" class labels for each image in X_images
+
+        for i in range(self.n_samples):
+            # H1 = indicates whether the vertical bar hidden var is active (1) or not (0)
+            H1 = self.H1[i]
+            # H2 = indicates whether the current image contains a horizontal bar (1) or not (0)
+            H2 = self.HBs[i]
+
+            if H2 == 0 and H1 == 0:
+                gt_labels[i] = 0  
+            if H2 == 0 and H1 == 1:
+                gt_labels[i] = 1  
+            if H2 == 1 and H1 == 0:
+                gt_labels[i] = 2 
+            if H2 == 1 and H1 == 1:
+                gt_labels[i] = 3  
+
+        return gt_labels.astype(int)
+
+    def _generate_target(self):
+        '''probabilistically generates the target behavior for each image, based on the
+         ground truth probabilities expressed at the top of this file'''
+        
+        # this is the ground truth probability distribution 
+        # key= macrovariable class of image, value= probability that target equals one
+        P_DICT = {0: 0.1, 1: 0.4, 2: 0.7, 3: 1.}
+
+        target_vals = np.zeros(self.n_samples)
+
+        for i in range(self.n_samples):
+            currentP = P_DICT[self.gt_labels[i]]
+            target_vals[i] = (self.random.random() < currentP)
+        return target_vals
+
+    def getImages(self):
+        return self.X_images
+
+    def getGroundTruth(self):
+        return self.gt_labels
+
+    def getTarget(self):
+        return self.target_vals
+
+    def getSomeImages(self, n_images, which_class=None):
+        '''returns n visual bars images from the desired class (0=no bars, 1=vertical bars, 2 = horizontal bars, 3=both types of bars)(which_class should be a float).
+        If no class is specified (or an invalid class label is specified), then images from any class will be returned
+        If it is not possible to return n_images, then as many images as possible will be returned'''
+
+        # get images from the specified class
+        whichImages = np.where(self.gt_labels == which_class)[0]
+
+        # if which_class was not a valid class label or no which_class was given
+        if whichImages.shape == (0,):
+            whichImages = range(self.n_samples)
+
+        # get all images from the corresponding class label
+        images = self.X_images[whichImages]
+
+        # return n_images of them
+        return images[:n_images]
+
+    def saveSingleImage(self, fname):
+        '''chooses a random image from X_images and saves it with the name fname'''
+        image = self.X_images[self.random.choice(len(self.X_images))]
+        fig = plt.figure()
+        plt.axis("off")
+        plt.imshow(image)
+        plt.savefig(fname)
+
+    def saveData(self):
+        '''saves the images, ground truth, and target effects'''
+        pass  # TODO: implement?