--- conflicted
+++ resolved
@@ -1,106 +1,102 @@
-
-"""
-A module for clustering methods
-(currently only implements kMeans)
-Jenna Kahn and Iman Wahle
-Aug 2020
-"""
-<<<<<<< HEAD
-import sys #write to stdout
-=======
-import sys #write to stdout 
->>>>>>> b4391680
-import numpy as np
-from sklearn.cluster import KMeans
-from sklearn import metrics
-
-N_CLASSES = 4 #TODO: get rid of this
-
-
-def do_clustering(pyx, xData, yData, cluster_method, xnClusters= N_CLASSES, ynClusters=N_CLASSES): #TODO: when we have a clustering method that doesn't take in # of classes - deal with that
-    """
-    clusters the X and Y state spaces using the selected clustering method, based on a given cond. probability distribution 
-
-    Parameters: 
-    pyx (np array) - conditional probability distribution for each x: P(Y|X=x) for all x dim:(# of observations x # of y features)
-    xData, yData - the data sets whose state space is being partitioned (#TODO: xData is NOT explicitly used here)
-    cluster_method (str) - the desired clustering method. Options are 'KNN' (Kmeans) 
-    xnClusters, ynClusters (ints) - the number of clusters desired for X and Y, respectively 
-
-    Returns:
-    x_lbls, y_lbls - the observational partitions 
-    """    
-
-    CLUSTER_METHODS = {'KNN': do_kMeans} #dictionary that maps the inputted clustering method to the appropriate function 
-    
-    x_lbls = CLUSTER_METHODS[cluster_method](pyx, xnClusters)  
-    y_distribution = getYs(yData, x_lbls) #y_distribution = P(y|Xclass)
-    y_lbls = CLUSTER_METHODS[cluster_method](y_distribution, ynClusters) 
-    return x_lbls, y_lbls 
-
-def do_kMeans(distribution, n_clusters): 
-    """computes and returns the Kmeans clustering for the given distribution"""
-    return KMeans(n_clusters=n_clusters, n_init=10, n_jobs=-1).fit_predict(distribution)
-
-def getYs(yData, x_lbls, n_clusters=N_CLASSES): #TODO: this trick seems sus 
-    """
-    helper function for do_clustering. 
-    calculates P(Y|Xclass), where Xclass is the set of all classes created for X. 
-    this is done to avoid redundancy in the checking of probabilities for clustering Y 
-    (rationale: it follows from the defn of obs classes that, for any x1, x2 in the same obs class, 
-    P(y|x1)=P(y|x2), so it would be redundant to check each x individually)
-    """
-    y_ftrs = np.zeros((yData.shape[0], np.unique(x_lbls).size))
-    # Loop, not vectorized, to save memory. Can take a while.
-    for y_id, y in enumerate(yData):
-        # if y_id % 100==0:
-        #     sys.stdout.write('\rComputing P(y | x_lbls) features, iter {}/{}...'.format(y_id, yData.shape[0]))
-        #     sys.stdout.flush()
-        for x_lbl_id, x_lbl in enumerate(np.unique(x_lbls)): #np.unique(x_lbls) = each x-cluster 
-            # Find ids of xs in this observational class
-            this_class_rows = np.where(x_lbls==x_lbl)[0] #this_class_rows = rows for xs in this obs class 
-            sorted_dists = np.sort(np.sum((y-yData)[this_class_rows]**2, axis=1)) # Compute distances of y to all y's in this observational class and sort them.
-            y_ftrs[y_id][x_lbl_id] = sorted_dists[1:5].mean() # Find the mean distance to the 4 closest points (excluding itself).
-
-    # print('Done. Clustering P(y | x_lbls).')
-    return y_ftrs
-
-def test_clustering(pyx, xData, yData, xStart, xStop, xStep, yStart, yStop, yStep, cluster_method='KNN'): 
-    """ 
-    tests the quality of different numbers of clusters for the x and y data 
-    iterates over a grid of cluster numbers in X=(xStart, xStop) and Y=(yStart, yStop) and, 
-    for each combo of cluster numbers, calculates a 'quality score' for the clusters 
-
-    Y is clustered after X, so the scores for the Y clustering are relative to the number of clusters for both X and Y
-    X is clustered without respect to Y, so the scores for the X clustering do not depend on the number of Y clusters 
-
-    the metric used to test the quality of the clustering is Calinski-Harabasz score (higher scores = better defined clusters)
-
-    Parameters: 
-        pyx - conditional probability distribution P(Y|X) #TODO: is this P(Y|X) or P(Y|X=x)
-        xData, yData - the data sets whose state space is being partitioned 
-        xStart, xStop, xStep (ints) = min number and max number of clusters to test for X and the step size to move across
-        yStart, yStop, yStep (ints) = same as above but for y clustering 
-        cluster_method - the desired clustering method. Options are 'KNN' (Kmeans)
-
-    Returns: 
-        x_scores - 1D array of metric on xData (for each X cluster number)
-        y_scores - 2d array of metric on yData (for each X and Y cluster number)
-    """
-    
-    # initialize arrays to return
-    x_range = range(xStart, xStop, xStep)
-    y_range = range(yStart, yStop, yStep)
-    x_scores = np.zeros((len(x_range),), dtype=np.float32)
-    y_scores = np.zeros((len(x_range), len(y_range)), dtype=np.float32)
-
-    #iterate over xs and ys 
-    for xni,xnClusters in enumerate(x_range): 
-        #make an array to hold the error metric 
-        for yni,ynClusters in enumerate(y_range): 
-            print('XCluster: {}, YCluster: {}'.format(xni, yni))
-            x_lbls, y_lbls = do_clustering(pyx, xData, yData, cluster_method, xnClusters, ynClusters) #cluster both x and y           
-            y_scores[xni,yni] = metrics.calinski_harabasz_score(yData, y_lbls) #calculate the score for the y cluster 
-        x_scores[xni] = metrics.calinski_harabasz_score(xData, x_lbls)
-    
-    return x_scores, y_scores
+
+"""
+A module for clustering methods
+(currently only implements kMeans)
+Jenna Kahn and Iman Wahle
+Aug 2020
+"""
+import sys #write to stdout 
+import numpy as np
+from sklearn.cluster import KMeans
+from sklearn import metrics
+
+N_CLASSES = 4 #TODO: get rid of this
+
+
+def do_clustering(pyx, xData, yData, cluster_method, xnClusters= N_CLASSES, ynClusters=N_CLASSES): #TODO: when we have a clustering method that doesn't take in # of classes - deal with that
+    """
+    clusters the X and Y state spaces using the selected clustering method, based on a given cond. probability distribution 
+
+    Parameters: 
+    pyx (np array) - conditional probability distribution for each x: P(Y|X=x) for all x dim:(# of observations x # of y features)
+    xData, yData - the data sets whose state space is being partitioned (#TODO: xData is NOT explicitly used here)
+    cluster_method (str) - the desired clustering method. Options are 'KNN' (Kmeans) 
+    xnClusters, ynClusters (ints) - the number of clusters desired for X and Y, respectively 
+
+    Returns:
+    x_lbls, y_lbls - the observational partitions 
+    """    
+
+    CLUSTER_METHODS = {'KNN': do_kMeans} #dictionary that maps the inputted clustering method to the appropriate function 
+    
+    x_lbls = CLUSTER_METHODS[cluster_method](pyx, xnClusters)  
+    y_distribution = getYs(yData, x_lbls) #y_distribution = P(y|Xclass)
+    y_lbls = CLUSTER_METHODS[cluster_method](y_distribution, ynClusters) 
+    return x_lbls, y_lbls 
+
+def do_kMeans(distribution, n_clusters): 
+    """computes and returns the Kmeans clustering for the given distribution"""
+    return KMeans(n_clusters=n_clusters, n_init=10, n_jobs=-1).fit_predict(distribution)
+
+def getYs(yData, x_lbls, n_clusters=N_CLASSES): #TODO: this trick seems sus 
+    """
+    helper function for do_clustering. 
+    calculates P(Y|Xclass), where Xclass is the set of all classes created for X. 
+    this is done to avoid redundancy in the checking of probabilities for clustering Y 
+    (rationale: it follows from the defn of obs classes that, for any x1, x2 in the same obs class, 
+    P(y|x1)=P(y|x2), so it would be redundant to check each x individually)
+    """
+    y_ftrs = np.zeros((yData.shape[0], np.unique(x_lbls).size))
+    # Loop, not vectorized, to save memory. Can take a while.
+    for y_id, y in enumerate(yData):
+        # if y_id % 100==0:
+        #     sys.stdout.write('\rComputing P(y | x_lbls) features, iter {}/{}...'.format(y_id, yData.shape[0]))
+        #     sys.stdout.flush()
+        for x_lbl_id, x_lbl in enumerate(np.unique(x_lbls)): #np.unique(x_lbls) = each x-cluster 
+            # Find ids of xs in this observational class
+            this_class_rows = np.where(x_lbls==x_lbl)[0] #this_class_rows = rows for xs in this obs class 
+            sorted_dists = np.sort(np.sum((y-yData)[this_class_rows]**2, axis=1)) # Compute distances of y to all y's in this observational class and sort them.
+            y_ftrs[y_id][x_lbl_id] = sorted_dists[1:5].mean() # Find the mean distance to the 4 closest points (excluding itself).
+
+    # print('Done. Clustering P(y | x_lbls).')
+    return y_ftrs
+
+def test_clustering(pyx, xData, yData, xStart, xStop, xStep, yStart, yStop, yStep, cluster_method='KNN'): 
+    """ 
+    tests the quality of different numbers of clusters for the x and y data 
+    iterates over a grid of cluster numbers in X=(xStart, xStop) and Y=(yStart, yStop) and, 
+    for each combo of cluster numbers, calculates a 'quality score' for the clusters 
+
+    Y is clustered after X, so the scores for the Y clustering are relative to the number of clusters for both X and Y
+    X is clustered without respect to Y, so the scores for the X clustering do not depend on the number of Y clusters 
+
+    the metric used to test the quality of the clustering is Calinski-Harabasz score (higher scores = better defined clusters)
+
+    Parameters: 
+        pyx - conditional probability distribution P(Y|X) #TODO: is this P(Y|X) or P(Y|X=x)
+        xData, yData - the data sets whose state space is being partitioned 
+        xStart, xStop, xStep (ints) = min number and max number of clusters to test for X and the step size to move across
+        yStart, yStop, yStep (ints) = same as above but for y clustering 
+        cluster_method - the desired clustering method. Options are 'KNN' (Kmeans)
+
+    Returns: 
+        x_scores - 1D array of metric on xData (for each X cluster number)
+        y_scores - 2d array of metric on yData (for each X and Y cluster number)
+    """
+    
+    # initialize arrays to return
+    x_range = range(xStart, xStop, xStep)
+    y_range = range(yStart, yStop, yStep)
+    x_scores = np.zeros((len(x_range),), dtype=np.float32)
+    y_scores = np.zeros((len(x_range), len(y_range)), dtype=np.float32)
+
+    #iterate over xs and ys 
+    for xni,xnClusters in enumerate(x_range): 
+        #make an array to hold the error metric 
+        for yni,ynClusters in enumerate(y_range): 
+            print('XCluster: {}, YCluster: {}'.format(xni, yni))
+            x_lbls, y_lbls = do_clustering(pyx, xData, yData, cluster_method, xnClusters, ynClusters) #cluster both x and y           
+            y_scores[xni,yni] = metrics.calinski_harabasz_score(yData, y_lbls) #calculate the score for the y cluster 
+        x_scores[xni] = metrics.calinski_harabasz_score(xData, x_lbls)
+    
+    return x_scores, y_scores