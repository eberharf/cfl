<<<<<<< HEAD
# Causal Feature Learning (CFL)

# Quick Links 

### Set-up 
Instructions for setting up CFL and its dependencies can be found [here](https://github.com/eberharf/cfl/blob/master/SETUP.md)

### Running CFL

Go to the [examples](https://github.com/eberharf/cfl/blob/master/examples) folder to find Jupyter Notebooks that demonstrate how to use the CFL code. Check out the [Quick Start Guide](https://github.com/eberharf/cfl/blob/master/examples/quick_start_guide.ipynb) first if you're just getting started.

--------------------------------------
## License and Citations

CFL is released under a BSD-like license for non-commercial use only. If you use CFL in published research work, we encourage you to cite this repository:

```
Causal Feature Learning (2021). https://github.com/eberharf/cfl
```

or use the BibTex reference:

=======
![Build Status](https://github.com/eberharf/cfl/workflows/dev_regression_tests/badge.svg)

# cfl

## Set-up Instructions 
Instructions for setting installing CFL and its dependencies can be found [here](https://github.com/eberharf/cfl/blob/master/SETUP.md)
- A quick start guide with example code can be found [here](https://github.com/eberharf/cfl/blob/master/examples/quick_start_guide.ipynb)
- Complete documentation can be found here

## Running CFL

Go to the [examples](https://github.com/eberharf/cfl/blob/master/examples) folder to find Jupyter Notebooks that demonstrate how to use the CFL code. Check out the [Quick Start Guide](https://github.com/eberharf/cfl/blob/master/examples/quick_start_guide.ipynb first if you're just getting started.

--------------------------------------
## License and Citations

CFL is released under a BSD-like license for non-commercial use only. If you use CFL in published research work, we encourage you to cite this repository:

```
Causal Feature Learning (2021). https://github.com/eberharf/cfl
```

or use the BibTex reference:

>>>>>>> 658cbc8f
```
@misc{cfl2021,
    title     = "Causal Feature Learning",
    year      = "2021",
    publisher = "GitHub",
    url       = "https://github.com/eberharf/cfl"}
  }
```
--------------------------------------------
## Contributors

- Jenna Kahn & Iman Wahle [first authors; order chosen randomly]
- Krzysztof Chalupka
- Patrick Burauel
- Pietro Perona
- Frederick Eberhardt


Jenna Kahn and Iman Wahle designed the software and wrote the code in this repository.
<<<<<<< HEAD

Krzysztof Chalupka, Pietro Perona and Frederick Eberhardt developed the original theory for CFL. Krzysztof also wrote the original code upon which this software is based.

Code development benefitted from regular discussions with Patrick Burauel.
=======

Krzysztof Chalupka, Pietro Perona and Frederick Eberhardt developed the original theory for CFL. Krzysztof also wrote the original code upon which this software is based.
>>>>>>> 658cbc8f

Code development benefitted from regular discussions with Patrick Burauel.

<<<<<<< HEAD
--------------------------------------------
## Funding
This project is supported in part by NSF grants NSF 1564330, NSF BCS-1845958 and BCS-1840756, and the Schmidt Academy fellows program.
=======
>>>>>>> 658cbc8f

----------------------------------------------------------
## Repository Contents
### `cfl`
This folder contains all of the functional code for CFL. The most current documentation for the `cfl` package can be viewed using `PyDoc`. Use the following instructions to open the documentation:

1. First, make sure that you have a local copy of the `cfl` repository installed on your machine according to the above instructions.

2. Open a terminal window.
Start a PyDoc server on the HTTP port 1234 by typing:
```
python -m pydoc -p 1234
```

3. Press `b` to open the webpage in your browser.
3. Scroll past the Built-In Modules to the link to **`cfl`** `(package)`. Click on this link to view the various sub-modules in `cfl` and see details about each module.


### `examples`
contains example applications of `cfl` for various data sets. Look here if you're just getting started.

### `visual_bars`
Contains code for generating visual bars data set (see Chalupka 2015) and code to efficiently test the performance of CFL with different parameters on the visual bars data set. We use the visual bars data as simple toy data to run through different parts of CFL. Since this data is entirely synthetic, the ground truth at each step is known and can be compared against the CFL results. Details about this data set can be found in the Quick Start Guide (in `examples`).

- `generate_visual_bars_data.py`: module to generate VisualBarsData objects, which create and return images and the associated properties of the images (eg ground truth, target behavior)

### `data/el_nino`
Contains the pickle file for the El Nino data. See the `el_nino_example.ipynb` notebook for an example of how to load this data.

### `data/galaxies`
Contains the .dvc (data version control) files associated with each file of the galaxy data. The actual data is stored on Google Drive.

**NOTE:** Instructions on how to use .dvc will be added soon. In the meantime, ask Iman if you have any questions.

### `testing`
This folder contains the automated test suite for checking the expected functionality of the code and preventing regression (loss of functionality).



<|MERGE_RESOLUTION|>--- conflicted
+++ resolved
@@ -1,125 +1,87 @@
-<<<<<<< HEAD
-# Causal Feature Learning (CFL)
-
-# Quick Links 
-
-### Set-up 
-Instructions for setting up CFL and its dependencies can be found [here](https://github.com/eberharf/cfl/blob/master/SETUP.md)
-
-### Running CFL
-
-Go to the [examples](https://github.com/eberharf/cfl/blob/master/examples) folder to find Jupyter Notebooks that demonstrate how to use the CFL code. Check out the [Quick Start Guide](https://github.com/eberharf/cfl/blob/master/examples/quick_start_guide.ipynb) first if you're just getting started.
-
---------------------------------------
-## License and Citations
-
-CFL is released under a BSD-like license for non-commercial use only. If you use CFL in published research work, we encourage you to cite this repository:
-
-```
-Causal Feature Learning (2021). https://github.com/eberharf/cfl
-```
-
-or use the BibTex reference:
-
-=======
-![Build Status](https://github.com/eberharf/cfl/workflows/dev_regression_tests/badge.svg)
-
-# cfl
-
-## Set-up Instructions 
-Instructions for setting installing CFL and its dependencies can be found [here](https://github.com/eberharf/cfl/blob/master/SETUP.md)
-- A quick start guide with example code can be found [here](https://github.com/eberharf/cfl/blob/master/examples/quick_start_guide.ipynb)
-- Complete documentation can be found here
-
-## Running CFL
-
-Go to the [examples](https://github.com/eberharf/cfl/blob/master/examples) folder to find Jupyter Notebooks that demonstrate how to use the CFL code. Check out the [Quick Start Guide](https://github.com/eberharf/cfl/blob/master/examples/quick_start_guide.ipynb first if you're just getting started.
-
---------------------------------------
-## License and Citations
-
-CFL is released under a BSD-like license for non-commercial use only. If you use CFL in published research work, we encourage you to cite this repository:
-
-```
-Causal Feature Learning (2021). https://github.com/eberharf/cfl
-```
-
-or use the BibTex reference:
-
->>>>>>> 658cbc8f
-```
-@misc{cfl2021,
-    title     = "Causal Feature Learning",
-    year      = "2021",
-    publisher = "GitHub",
-    url       = "https://github.com/eberharf/cfl"}
-  }
-```
---------------------------------------------
-## Contributors
-
-- Jenna Kahn & Iman Wahle [first authors; order chosen randomly]
-- Krzysztof Chalupka
-- Patrick Burauel
-- Pietro Perona
-- Frederick Eberhardt
-
-
-Jenna Kahn and Iman Wahle designed the software and wrote the code in this repository.
-<<<<<<< HEAD
-
-Krzysztof Chalupka, Pietro Perona and Frederick Eberhardt developed the original theory for CFL. Krzysztof also wrote the original code upon which this software is based.
-
-Code development benefitted from regular discussions with Patrick Burauel.
-=======
-
-Krzysztof Chalupka, Pietro Perona and Frederick Eberhardt developed the original theory for CFL. Krzysztof also wrote the original code upon which this software is based.
->>>>>>> 658cbc8f
-
-Code development benefitted from regular discussions with Patrick Burauel.
-
-<<<<<<< HEAD
---------------------------------------------
-## Funding
-This project is supported in part by NSF grants NSF 1564330, NSF BCS-1845958 and BCS-1840756, and the Schmidt Academy fellows program.
-=======
->>>>>>> 658cbc8f
-
-----------------------------------------------------------
-## Repository Contents
-### `cfl`
-This folder contains all of the functional code for CFL. The most current documentation for the `cfl` package can be viewed using `PyDoc`. Use the following instructions to open the documentation:
-
-1. First, make sure that you have a local copy of the `cfl` repository installed on your machine according to the above instructions.
-
-2. Open a terminal window.
-Start a PyDoc server on the HTTP port 1234 by typing:
-```
-python -m pydoc -p 1234
-```
-
-3. Press `b` to open the webpage in your browser.
-3. Scroll past the Built-In Modules to the link to **`cfl`** `(package)`. Click on this link to view the various sub-modules in `cfl` and see details about each module.
-
-
-### `examples`
-contains example applications of `cfl` for various data sets. Look here if you're just getting started.
-
-### `visual_bars`
-Contains code for generating visual bars data set (see Chalupka 2015) and code to efficiently test the performance of CFL with different parameters on the visual bars data set. We use the visual bars data as simple toy data to run through different parts of CFL. Since this data is entirely synthetic, the ground truth at each step is known and can be compared against the CFL results. Details about this data set can be found in the Quick Start Guide (in `examples`).
-
-- `generate_visual_bars_data.py`: module to generate VisualBarsData objects, which create and return images and the associated properties of the images (eg ground truth, target behavior)
-
-### `data/el_nino`
-Contains the pickle file for the El Nino data. See the `el_nino_example.ipynb` notebook for an example of how to load this data.
-
-### `data/galaxies`
-Contains the .dvc (data version control) files associated with each file of the galaxy data. The actual data is stored on Google Drive.
-
-**NOTE:** Instructions on how to use .dvc will be added soon. In the meantime, ask Iman if you have any questions.
-
-### `testing`
-This folder contains the automated test suite for checking the expected functionality of the code and preventing regression (loss of functionality).
-
-
-
+![Build Status](https://github.com/eberharf/cfl/workflows/dev_regression_tests/badge.svg)
+
+# cfl
+
+## Set-up Instructions 
+Instructions for setting installing CFL and its dependencies can be found [here](https://github.com/eberharf/cfl/blob/master/SETUP.md)
+- A quick start guide with example code can be found [here](https://github.com/eberharf/cfl/blob/master/examples/quick_start_guide.ipynb)
+- Complete documentation can be found here
+
+## Running CFL
+
+Go to the [examples](https://github.com/eberharf/cfl/blob/master/examples) folder to find Jupyter Notebooks that demonstrate how to use the CFL code. Check out the [Quick Start Guide](https://github.com/eberharf/cfl/blob/master/examples/quick_start_guide.ipynb first if you're just getting started.
+
+--------------------------------------
+## License and Citations
+
+CFL is released under a BSD-like license for non-commercial use only. If you use CFL in published research work, we encourage you to cite this repository:
+
+```
+Causal Feature Learning (2021). https://github.com/eberharf/cfl
+```
+
+or use the BibTex reference:
+
+```
+@misc{cfl2021,
+    title     = "Causal Feature Learning",
+    year      = "2021",
+    publisher = "GitHub",
+    url       = "https://github.com/eberharf/cfl"}
+  }
+```
+--------------------------------------------
+## Contributors
+
+- Jenna Kahn & Iman Wahle [first authors; order chosen randomly]
+- Krzysztof Chalupka
+- Patrick Burauel
+- Pietro Perona
+- Frederick Eberhardt
+
+
+Jenna Kahn and Iman Wahle designed the software and wrote the code in this repository.
+
+Krzysztof Chalupka, Pietro Perona and Frederick Eberhardt developed the original theory for CFL. Krzysztof also wrote the original code upon which this software is based.
+
+Code development benefitted from regular discussions with Patrick Burauel.
+
+
+----------------------------------------------------------
+## Repository Contents
+### `cfl`
+This folder contains all of the functional code for CFL. The most current documentation for the `cfl` package can be viewed using `PyDoc`. Use the following instructions to open the documentation:
+
+1. First, make sure that you have a local copy of the `cfl` repository installed on your machine according to the above instructions.
+
+2. Open a terminal window.
+Start a PyDoc server on the HTTP port 1234 by typing:
+```
+python -m pydoc -p 1234
+```
+
+3. Press `b` to open the webpage in your browser.
+3. Scroll past the Built-In Modules to the link to **`cfl`** `(package)`. Click on this link to view the various sub-modules in `cfl` and see details about each module.
+
+
+### `examples`
+contains example applications of `cfl` for various data sets. Look here if you're just getting started.
+
+### `visual_bars`
+Contains code for generating visual bars data set (see Chalupka 2015) and code to efficiently test the performance of CFL with different parameters on the visual bars data set. We use the visual bars data as simple toy data to run through different parts of CFL. Since this data is entirely synthetic, the ground truth at each step is known and can be compared against the CFL results. Details about this data set can be found in the Quick Start Guide (in `examples`).
+
+- `generate_visual_bars_data.py`: module to generate VisualBarsData objects, which create and return images and the associated properties of the images (eg ground truth, target behavior)
+
+### `data/el_nino`
+Contains the pickle file for the El Nino data. See the `el_nino_example.ipynb` notebook for an example of how to load this data.
+
+### `data/galaxies`
+Contains the .dvc (data version control) files associated with each file of the galaxy data. The actual data is stored on Google Drive.
+
+**NOTE:** Instructions on how to use .dvc will be added soon. In the meantime, ask Iman if you have any questions.
+
+### `testing`
+This folder contains the automated test suite for checking the expected functionality of the code and preventing regression (loss of functionality).
+
+
+