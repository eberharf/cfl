import os
import numpy as np
import tensorflow as tf
import matplotlib.pyplot as plt

from cfl.density_estimation_methods.condExpBase import CondExpBase

class CondExpCNN(CondExpBase):
    ''' A child class of CondExpBase that defines a model specialized
        for the visual bars dataset and uses 2D convolutional layers interspersed
        with pooling layers instead of flattening the image data.

        See CondExpBase documentation for more details about training.

    '''
<<<<<<< HEAD
    def __init__(self, name, data_info, params):
=======
    def __init__(self, data_info, params):
>>>>>>> af54a544
        ''' Initialize model and define network.
            Arguments:
                name : name
                data_info : a dictionary containing information about the data that will be passed in
                params : dictionary containing parameters for the model
        '''
<<<<<<< HEAD
        self.model_name='CondExpCNN'
        super().__init__(name, data_info, params) #Main init stuff happens in block.py
=======

        self.name='CondExpCNN'
        super().__init__(data_info, params) #Main init stuff happens in block.py
>>>>>>> af54a544


    def _build_model(self):
        ''' Define the neural network based on dimensions passed in during initialization.

            This creates a convolutional neural net with the structure
            (Conv2D layer, MaxPooling2D layer) * n, Dense layer, Output layer

            The number of Conv2d/Maxpooling layers is determined by the length of the
            filter/kernel_size/pool_size parameter lists given in the params (default 2).

            The first dense layer after is to reduce the number of parameters in the model
            before the output layer. The output layer gives the final predictions for each
            feature in Y.

            Arguments: None
            Returns: the model (tf.keras.models.Model object)
        '''

        self._check_params()

        arch = []
        first_layer = True

        for filters,act,pad,kernel,pool in zip(self.params['filters'], self.params['conv_activation'],
            self.params['padding'], self.params['kernel_size'], self.params['pool_size']):

            # for the first layer of the model, the parameter 'input shape' needs to be added to the conv layer
            if first_layer:
                arch.append(tf.keras.layers.Conv2D(filters=filters, activation=act, padding=pad,
                    kernel_size=kernel, input_shape= self.params['input_shape']))
                arch.append(tf.keras.layers.MaxPooling2D(pool_size=pool))
                first_layer = False

            else:
                arch.append(tf.keras.layers.Conv2D(filters=filters, activation=act, padding=pad, kernel_size=kernel))
                arch.append(tf.keras.layers.MaxPooling2D(pool_size=pool))

        arch.append(tf.keras.layers.Flatten())
        arch.append(tf.keras.layers.Dense(self.params['dense_units'], activation=self.params['dense_activation']))
        # number of units in output layer is equal to number of features in Y
        arch.append(tf.keras.layers.Dense(self.data_info['Y_dims'][1], activation= self.params['output_activation']))

        model = tf.keras.models.Sequential(arch)

        return model

    def _get_default_params(self):

        default_params = { # parameters for model creation
                          'filters'          : [32, 16],
                          'input_shape'      : self.data_info['X_dims'][1:],
                          'kernel_size'      : [(3, 3)] * 2,
                          'pool_size'        : [(2, 2)] * 2,
                          'padding'          : ['same'] * 2,
                          'conv_activation'  : ['relu'] * 2,
                          'dense_units'      : 16,
                          'dense_activation' : 'relu',
                          'output_activation': None,

                          # parameters for training
                          'batch_size'  : 32,
                          'n_epochs'    : 20,
                          'optimizer'   : 'adam',
                            'opt_config'  : {},
                            'verbose'     : 1,
                            'weights_path': None,
                            'loss'        : 'mean_squared_error',
                            'show_plot'   : True,
<<<<<<< HEAD
                            'name'        : self.name,
=======
>>>>>>> af54a544
                            'standardize' : False,
                            'best'        : True,
                         }
        return default_params

    def _check_params(self):
        '''verify that a valid CNN structure was specified in the input parameters'''

        assert len(self.params['input_shape'])==3, "Input shape should be of the format (im_height, im_width, num_channels) but is {}".format(self.params['input_shape'])

        assert len(self.params['filters']) > 0, "Filters not specified. Please specify filters in params['filters']"
        assert len(self.params['kernel_size']) > 0, "Kernel sizes not specified. Please specify in params['kernel_sizes']"

        assert len(self.params['filters']) == len(self.params['kernel_size']), "Conv/pooling params should all be \
            the same length but filters and kernel size don't match: {} and {}".format(self.params['filters'], self.params['kernel_size'])
        assert len(self.params['filters']) == len(self.params['pool_size']), "Conv/pooling params should all be \
            the same length but filters and pool size don't match: {} and {}".format(self.params['filters'], self.params['pool_size'])
        assert len(self.params['filters']) == len(self.params['padding']), "Conv/pooling params should all be \
            the same length but filters and padding don't match: {} and {}".format(self.params['filters'], self.params['padding'])
        assert len(self.params['filters']) == len(self.params['conv_activation']), "Conv/pooling params should all be \
            the same length but filters and conv_activation don't match: {} and {}".format(self.params['filters'], self.params['conv_activation'])
<|MERGE_RESOLUTION|>--- conflicted
+++ resolved
@@ -13,25 +13,16 @@
         See CondExpBase documentation for more details about training.
 
     '''
-<<<<<<< HEAD
-    def __init__(self, name, data_info, params):
-=======
     def __init__(self, data_info, params):
->>>>>>> af54a544
         ''' Initialize model and define network.
             Arguments:
                 name : name
                 data_info : a dictionary containing information about the data that will be passed in
                 params : dictionary containing parameters for the model
         '''
-<<<<<<< HEAD
-        self.model_name='CondExpCNN'
-        super().__init__(name, data_info, params) #Main init stuff happens in block.py
-=======
 
         self.name='CondExpCNN'
         super().__init__(data_info, params) #Main init stuff happens in block.py
->>>>>>> af54a544
 
 
     def _build_model(self):
@@ -101,10 +92,6 @@
                             'weights_path': None,
                             'loss'        : 'mean_squared_error',
                             'show_plot'   : True,
-<<<<<<< HEAD
-                            'name'        : self.name,
-=======
->>>>>>> af54a544
                             'standardize' : False,
                             'best'        : True,
                          }
