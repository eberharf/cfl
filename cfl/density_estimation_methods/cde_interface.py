--- conflicted
+++ resolved
@@ -5,13 +5,8 @@
 
 class CDE(Block):
 
-<<<<<<< HEAD
-    def __init__(self, name, data_info, params):
-        super().__init__(name=name, data_info=data_info, params=params)
-=======
     def __init__(self, data_info, params):
         super().__init__(data_info=data_info, params=params)
->>>>>>> af54a544
 
     # @abstractmethod
     # def train(self,dataset, prev_results=None):
