--- conflicted
+++ resolved
@@ -16,11 +16,7 @@
 
     '''
 
-<<<<<<< HEAD
-    def __init__(self, name, data_info, params):
-=======
     def __init__(self, data_info, params):
->>>>>>> af54a544
 
         ''' Initialize model and define network.
             Arguments:
@@ -28,12 +24,8 @@
                     that will be passed in. Should contain 'X_dims' and 'Y_dims' as keys
                 params : dictionary containing parameters for the model
         '''
-<<<<<<< HEAD
-        super().__init__(name, data_info, params)
-=======
         self.name = 'CondExpVB'
         super().__init__(data_info, params)
->>>>>>> af54a544
 
     def _get_default_params(self):
         '''model and learning parameters. Most of these parameters are actually used
@@ -46,10 +38,6 @@
                 'weights_path': None,
                 'loss'        : 'mean_squared_error',
                 'show_plot'   : True,
-<<<<<<< HEAD
-                'name'  : self.name,
-=======
->>>>>>> af54a544
                 'standardize' : False,
                 'best'        : True,
             }
