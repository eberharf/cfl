--- conflicted
+++ resolved
@@ -29,11 +29,6 @@
         Returns: 
             None
         '''
-<<<<<<< HEAD
-
-=======
-        self.name = 'CondExpVB'
->>>>>>> 2c19cb41
         super().__init__(data_info, params)
 
     def _get_default_params(self):
