--- conflicted
+++ resolved
@@ -1,150 +1,145 @@
-"""
-a helper file used by `kmeans.py` to find P(Y=y|X=Xclass),
- the conditional probability of each y value, given each X-macrovariable.
-Contains functions for clustering categorical and continuous 1-D Ys
-(not tested on higher dimensional Y)
-"""
-import numpy as np
-from tqdm import tqdm
-from cfl.util.x_lbl_util import rows_where_each_x_class_occurs
-
-
-def categorical_Y(Y_data, x_lbls):
-    """
-    Estimates the conditional probability density P(Y=y|X=xClass)
-    for every y (observation in Y_data) and xClass (macrovariable constructed from X_data, the "causal" data set)
-    when Y_data contains categorical variables.
-
-     Parameters:
-    - Y_data (np array): the "effects" data set, the observations in which are to be clustered
-    - x_lbls (1-D array): an array (same length/aligned with Y_data) of the CFL labels predicted for the x (cause) data
-
-    Returns:
-    - cond_Y_probs (2D array): an array with a row for each observation in Y_data and a column for each class in x_lbls. The
-    entries of the array contain the conditional probability P(y|x) for the corresponding y value, given that the x is a member of
-    the corresponding class of that column
-    """
-    #TODO: check that this function does the right thing
-    Y_values = np.unique(Y_data)
-
-    # x_lbl_indices is a list of np arrays, where each array pertains to a
-    # different x class, and each array contains all the indices from x_lbls
-    # where that class occurs
-    x_lbl_indices = rows_where_each_x_class_occurs(x_lbls)
-
-    #ys_in_each_x_class is an analagous list, which contains the actual y values
-    # instead of the associated indices
-    ys_in_each_x_class = [Y_data[i] for i in x_lbl_indices]
-
-    # cond_Y_prob will store the P(Y|Xclasses) as they are calculated
-    num_x_classes = len(x_lbl_indices)
-    num_Ys = Y_data.shape[0]
-    cond_Y_prob = np.zeros((num_Ys, num_x_classes))
-
-    for i, y in enumerate(Y_data):
-        for j, xclass in enumerate(x_lbl_indices):
-            cond_Y_prob[i][j] = np.sum(ys_in_each_x_class == y) / len(xclass)
-
-    return cond_Y_prob
-
-
-def continuous_Y(Y_data, x_lbls):
-    """
-    Estimates the conditional probability density P(Y=y|X=xClass)
-    for every y (observation in Y_data) and xClass (macrovariable constructed from X_data, the "causal" data set)
-    when Y_data contains variable(s) over a continuous distribution.
-
-
-    It approximates the probability density P(Y=y1) by using the density of points around y1
-    (as determined by the average distance between the k nearest neighbors. Small distance=high
-    density, large distance=low density) as a proxy.)
-
-    Why is P(y|xClass) calculated, instead of P(y|x) for each individual x?
-    The clusters of x created immediately prior to this step are observational classes of X (see "Causal Feature Learning:
-    An Overview" by Eberhardt, Chalupka, Pierona 2017). Observational classes are a type of equivalence class defined by the
-    relationship P(y|x1)=P(y|x2) for any x1, x2 in the same class. So, theoretically, it should be redundant to check
-    each x observation individually since each x in the same cluster should have the same effect on the conditional probability
-    of y. This method also significantly reduces the amount of computation that needs to be done.
-
-    Parameters:
-    - Y_data (np array): the "effects" data set, the observations in which are to be clustered
-    - x_lbls (1-D array): an array (same length/aligned with Y_data) of the CFL labels predicted for the x (cause) data
-
-    Returns:
-    - cond_Y_probs (2D array): an array with a row for each observation in Y_data and a column for each class in x_lbls. The
-    entries of the array contain the conditional probability P(y|x) for the corresponding y value, given that the x is a member of
-    the corresponding class of that column
-
-<<<<<<< HEAD
-    """
-    assert Y_data.shape[0] == x_lbls.shape[0], "The Y data and x_lbls arrays passed through continuous_Y should have the same length"
-=======
-    '''
-    assert Y_data.shape[0] == x_lbls.shape[0], "The Y data and x_lbls arrays passed through continuous_Y should have the same length. Actual shapes: {},{}".format(Y_data.shape[0],x_lbls.shape[0])
->>>>>>> a18a371e
-
-    # x_lbl_indices is a list of np arrays, where each array pertains to a
-    # different x class, and each array contains all the indices from x_lbls
-    # where that class occurs
-    x_lbl_indices = rows_where_each_x_class_occurs(x_lbls)
-    #ys_in_each_x_class is an analagous list, which contains the actual y values
-    # instead of the associated indices
-    ys_in_each_x_class = [Y_data[i] for i in x_lbl_indices]
-
-
-    # cond_Y_prob will store the P(Y|Xclasses) as they are calculated
-    num_x_classes = len(x_lbl_indices)
-    num_Ys = Y_data.shape[0]
-    cond_Y_prob = np.zeros((num_Ys, num_x_classes))
-
-    # fill in cond_Y_prob with the distance between the current y
-    # and the ys associated with each x class
-    for y_id, y in enumerate(Y_data):
-        for current_class, cluster_vals in enumerate(ys_in_each_x_class):
-            cond_Y_prob[y_id][current_class] = avg_nearest_neighbors_dist(y, cluster_vals, y_in_otherYs=(y_id in x_lbl_indices[current_class]))
-    return cond_Y_prob
-
-    # if we were to vectorize the above operation, I think it would look like
-    # redefiniting avg_nearest_neighbors_dist to return a np.array of length num_x_classes with the distance values
-    # for each row, it would be
-    # cond_Y_prob[y_id] = avg_nearest_neighbors_dist(y, y_data)
-
-def avg_nearest_neighbors_dist(y, other_Ys, y_in_otherYs, k_neighbors=4):
-    """
-    helper function for continuous_Y()
-    returns the distance between a point y and its nearest neighbors in the cluster other_Ys
-
-    calculates this distance by finding the euclidean distance (squared) between
-    y and each of the points in other_ys, then averaging the distances of the k (default 4) neighbors
-    closest to y.
-
-    y_in_otherYs is True when y is a member of other_Ys. In that case, y is
-    removed the distance calculation to the nearest neighbors (so that the distance
-    between y and itself is not a factored into the calculation)
-
-    4 neighbors is the default because that is the number of neighbors used when this
-    method was described in Chalupka 2016 (El Nino paper). If there fewer than n neighbors in the class,
-    then however many points there are used to calculate the avg distance
-
-    NOTE: euclidean/L2 distance metric may be less useful with high-dimensional Ys
-    """
-
-    # calculates the Euclidean distance (squared) between y and each observation in other_Ys,
-    # then sums across each dimension (per observation) so that all_distances is an array of single
-    # values
-    all_distances = np.sum((y-other_Ys)**2, axis=1)
-
-    #find the nearest neighbors by sorting the distances smallest to largest
-    sorted_dists = np.sort(all_distances)
-
-    # if y is a member of other_Ys, we remove y before calculating the nearest neighbor distance
-    if y_in_otherYs:
-        assert sorted_dists[0] == 0, "The first point in this list should be the distance between y and itself and have a distance of 0"
-        sorted_dists = sorted_dists[1:]
-
-    if len(sorted_dists) < k_neighbors:
-        print("Warning: There are very few members in this class. Calculating distance anyways.")
-
-    # return the average distance between y and its nearest n neighbors
-    return sorted_dists[:k_neighbors].mean()
-
+"""
+a helper file used by `kmeans.py` to find P(Y=y|X=Xclass),
+ the conditional probability of each y value, given each X-macrovariable.
+Contains functions for clustering categorical and continuous 1-D Ys
+(not tested on higher dimensional Y)
+"""
+import numpy as np
+from tqdm import tqdm
+from cfl.util.x_lbl_util import rows_where_each_x_class_occurs
+
+
+def categorical_Y(Y_data, x_lbls):
+    """
+    Estimates the conditional probability density P(Y=y|X=xClass)
+    for every y (observation in Y_data) and xClass (macrovariable constructed from X_data, the "causal" data set)
+    when Y_data contains categorical variables.
+
+     Parameters:
+    - Y_data (np array): the "effects" data set, the observations in which are to be clustered
+    - x_lbls (1-D array): an array (same length/aligned with Y_data) of the CFL labels predicted for the x (cause) data
+
+    Returns:
+    - cond_Y_probs (2D array): an array with a row for each observation in Y_data and a column for each class in x_lbls. The
+    entries of the array contain the conditional probability P(y|x) for the corresponding y value, given that the x is a member of
+    the corresponding class of that column
+    """
+    #TODO: check that this function does the right thing
+    Y_values = np.unique(Y_data)
+
+    # x_lbl_indices is a list of np arrays, where each array pertains to a
+    # different x class, and each array contains all the indices from x_lbls
+    # where that class occurs
+    x_lbl_indices = rows_where_each_x_class_occurs(x_lbls)
+
+    #ys_in_each_x_class is an analagous list, which contains the actual y values
+    # instead of the associated indices
+    ys_in_each_x_class = [Y_data[i] for i in x_lbl_indices]
+
+    # cond_Y_prob will store the P(Y|Xclasses) as they are calculated
+    num_x_classes = len(x_lbl_indices)
+    num_Ys = Y_data.shape[0]
+    cond_Y_prob = np.zeros((num_Ys, num_x_classes))
+
+    for i, y in enumerate(Y_data):
+        for j, xclass in enumerate(x_lbl_indices):
+            cond_Y_prob[i][j] = np.sum(ys_in_each_x_class == y) / len(xclass)
+
+    return cond_Y_prob
+
+
+def continuous_Y(Y_data, x_lbls):
+    """
+    Estimates the conditional probability density P(Y=y|X=xClass)
+    for every y (observation in Y_data) and xClass (macrovariable constructed from X_data, the "causal" data set)
+    when Y_data contains variable(s) over a continuous distribution.
+
+
+    It approximates the probability density P(Y=y1) by using the density of points around y1
+    (as determined by the average distance between the k nearest neighbors. Small distance=high
+    density, large distance=low density) as a proxy.)
+
+    Why is P(y|xClass) calculated, instead of P(y|x) for each individual x?
+    The clusters of x created immediately prior to this step are observational classes of X (see "Causal Feature Learning:
+    An Overview" by Eberhardt, Chalupka, Pierona 2017). Observational classes are a type of equivalence class defined by the
+    relationship P(y|x1)=P(y|x2) for any x1, x2 in the same class. So, theoretically, it should be redundant to check
+    each x observation individually since each x in the same cluster should have the same effect on the conditional probability
+    of y. This method also significantly reduces the amount of computation that needs to be done.
+
+    Parameters:
+    - Y_data (np array): the "effects" data set, the observations in which are to be clustered
+    - x_lbls (1-D array): an array (same length/aligned with Y_data) of the CFL labels predicted for the x (cause) data
+
+    Returns:
+    - cond_Y_probs (2D array): an array with a row for each observation in Y_data and a column for each class in x_lbls. The
+    entries of the array contain the conditional probability P(y|x) for the corresponding y value, given that the x is a member of
+    the corresponding class of that column
+
+    """
+    assert Y_data.shape[0] == x_lbls.shape[0], "The Y data and x_lbls arrays passed through continuous_Y should have the same length. Actual shapes: {},{}".format(Y_data.shape[0],x_lbls.shape[0])
+
+    # x_lbl_indices is a list of np arrays, where each array pertains to a
+    # different x class, and each array contains all the indices from x_lbls
+    # where that class occurs
+    x_lbl_indices = rows_where_each_x_class_occurs(x_lbls)
+    #ys_in_each_x_class is an analagous list, which contains the actual y values
+    # instead of the associated indices
+    ys_in_each_x_class = [Y_data[i] for i in x_lbl_indices]
+
+
+    # cond_Y_prob will store the P(Y|Xclasses) as they are calculated
+    num_x_classes = len(x_lbl_indices)
+    num_Ys = Y_data.shape[0]
+    cond_Y_prob = np.zeros((num_Ys, num_x_classes))
+
+    # fill in cond_Y_prob with the distance between the current y
+    # and the ys associated with each x class
+    for y_id, y in enumerate(Y_data):
+        for current_class, cluster_vals in enumerate(ys_in_each_x_class):
+            cond_Y_prob[y_id][current_class] = avg_nearest_neighbors_dist(y, cluster_vals, y_in_otherYs=(y_id in x_lbl_indices[current_class]))
+    return cond_Y_prob
+
+    # if we were to vectorize the above operation, I think it would look like
+    # redefiniting avg_nearest_neighbors_dist to return a np.array of length num_x_classes with the distance values
+    # for each row, it would be
+    # cond_Y_prob[y_id] = avg_nearest_neighbors_dist(y, y_data)
+
+def avg_nearest_neighbors_dist(y, other_Ys, y_in_otherYs, k_neighbors=4):
+    """
+    helper function for continuous_Y()
+    returns the distance between a point y and its nearest neighbors in the cluster other_Ys
+
+    calculates this distance by finding the euclidean distance (squared) between
+    y and each of the points in other_ys, then averaging the distances of the k (default 4) neighbors
+    closest to y.
+
+    y_in_otherYs is True when y is a member of other_Ys. In that case, y is
+    removed the distance calculation to the nearest neighbors (so that the distance
+    between y and itself is not a factored into the calculation)
+
+    4 neighbors is the default because that is the number of neighbors used when this
+    method was described in Chalupka 2016 (El Nino paper). If there fewer than n neighbors in the class,
+    then however many points there are used to calculate the avg distance
+
+    NOTE: euclidean/L2 distance metric may be less useful with high-dimensional Ys
+    """
+
+    # calculates the Euclidean distance (squared) between y and each observation in other_Ys,
+    # then sums across each dimension (per observation) so that all_distances is an array of single
+    # values
+    all_distances = np.sum((y-other_Ys)**2, axis=1)
+
+    #find the nearest neighbors by sorting the distances smallest to largest
+    sorted_dists = np.sort(all_distances)
+
+    # if y is a member of other_Ys, we remove y before calculating the nearest neighbor distance
+    if y_in_otherYs:
+        assert sorted_dists[0] == 0, "The first point in this list should be the distance between y and itself and have a distance of 0"
+        sorted_dists = sorted_dists[1:]
+
+    if len(sorted_dists) < k_neighbors:
+        print("Warning: There are very few members in this class. Calculating distance anyways.")
+
+    # return the average distance between y and its nearest n neighbors
+    return sorted_dists[:k_neighbors].mean()
+