--- conflicted
+++ resolved
@@ -41,15 +41,9 @@
 
         Arguments:
             data : an int array of categorical labels. (np.ndarray)
-<<<<<<< HEAD
-            unique_labels : unique set of labels included in 
-                            data (i.e. result of np.unique(data)) (np.ndarray)
-        
-=======
             unique_labels : unique set of labels included in
                             data (i.e. result of np.unique(data)) (np.ndarray)
 
->>>>>>> af54a544
         Returns:
             ohe : one-hot encoding of data (np.ndarray)
     '''
@@ -63,17 +57,10 @@
     ''' Convert one-hot-encoded samples to standard categorical labels. For
         examples, if data = [[0,1],[1,0],[1,0]], one_hot_decode(data) will
         return [1,0,0].
-<<<<<<< HEAD
-    
-    Arguments:
-        data : a 2D int array comprised only of ones and zeros. (np.ndarray)
-    
-=======
 
     Arguments:
         data : a 2D int array comprised only of ones and zeros. (np.ndarray)
 
->>>>>>> af54a544
     Returns:
         ohd : a 1D int array holding the one-hot decoding of data. (np.ndarray)
     '''
@@ -84,9 +71,4 @@
     ohd = np.zeros((data.shape[0],))
     for i,sample in enumerate(data):
         ohd[i] = np.squeeze(np.where(sample==1))
-<<<<<<< HEAD
-    
-=======
-
->>>>>>> af54a544
     return ohd
