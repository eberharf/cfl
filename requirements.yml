# NOTE: this file contains somewhat repeated information with the requirements.txt on
# main branch 
# (the difference is that requirements.txt is for pip installing dependencies
# and this requirements.yml is for creating a conda virtual environment with the
# dependencies for cfl )
# TODO: this file may be useful if you clone the repository, but right now is not
# used/referenced in our current setup instructions

# this file contains the requirements for the cfl package

# to create a conda environment from this file, run the commands:
#     conda env create -f requirements.yml
#     conda activate cfl-env

# to generate a new version of this file from the current environment, run the command:
#     conda env export --from-history > requirementsNEW.yml

# TODO: this file duplicates some information in the setup.py file  
# and also has some packages probably should not be included in the
# 'distribution' of CFL 

name: cfl-env
channels:
  - defaults
  - conda-forge
dependencies:
  - tqdm # progress bar
  - matplotlib=3.3.1  # creates plots (used for visualization)
<<<<<<< HEAD
  - tensorflow  # machine learning
  - keras
  - numpy=1.19.2 # array manipulation and fast computing # needs to be >1.17
  - scikit-learn=0.23.2 # used to import clustering methods and other algorithms/metrics
=======
  - tensorflow=2 # machine learning
  - numpy=1.19.2 # array manipulation and fast computing
  - joblib=0.16.0 # used to save/load data primarily for el nino example
  - scikit-learn=0.23.2 # used to import clustering methods, other algorithms/metrics
>>>>>>> 2c19cb41
  - jupyter # for jupyter notebooks
  - ipykernel # to add dependencies to kernel during set-up
  - keras


# # the following packages are not required to use the basic
# # cfl code, but may be needed to run some of the example notebooks
# # or testing code.
  - pytest=6.0.1 # to run regression tests


# # the following packages are things that we (Iman and Jenna) have
# # used for some specific data analyses, but are not needed for examples published on main 
  - pandas # for formatting data frames (eg used for fear mice data)
  - nibabel # for reading/writing MRIs
  - ipywidgets  # for interactive widgets
  - jupyter_nbextensions_configurator
  - plotly # for the sankey diagrams
<|MERGE_RESOLUTION|>--- conflicted
+++ resolved
@@ -1,57 +1,50 @@
-# NOTE: this file contains somewhat repeated information with the requirements.txt on
-# main branch 
-# (the difference is that requirements.txt is for pip installing dependencies
-# and this requirements.yml is for creating a conda virtual environment with the
-# dependencies for cfl )
-# TODO: this file may be useful if you clone the repository, but right now is not
-# used/referenced in our current setup instructions
-
-# this file contains the requirements for the cfl package
-
-# to create a conda environment from this file, run the commands:
-#     conda env create -f requirements.yml
-#     conda activate cfl-env
-
-# to generate a new version of this file from the current environment, run the command:
-#     conda env export --from-history > requirementsNEW.yml
-
-# TODO: this file duplicates some information in the setup.py file  
-# and also has some packages probably should not be included in the
-# 'distribution' of CFL 
-
-name: cfl-env
-channels:
-  - defaults
-  - conda-forge
-dependencies:
-  - tqdm # progress bar
-  - matplotlib=3.3.1  # creates plots (used for visualization)
-<<<<<<< HEAD
-  - tensorflow  # machine learning
-  - keras
-  - numpy=1.19.2 # array manipulation and fast computing # needs to be >1.17
-  - scikit-learn=0.23.2 # used to import clustering methods and other algorithms/metrics
-=======
-  - tensorflow=2 # machine learning
-  - numpy=1.19.2 # array manipulation and fast computing
-  - joblib=0.16.0 # used to save/load data primarily for el nino example
-  - scikit-learn=0.23.2 # used to import clustering methods, other algorithms/metrics
->>>>>>> 2c19cb41
-  - jupyter # for jupyter notebooks
-  - ipykernel # to add dependencies to kernel during set-up
-  - keras
-
-
-# # the following packages are not required to use the basic
-# # cfl code, but may be needed to run some of the example notebooks
-# # or testing code.
-  - pytest=6.0.1 # to run regression tests
-
-
-# # the following packages are things that we (Iman and Jenna) have
-# # used for some specific data analyses, but are not needed for examples published on main 
-  - pandas # for formatting data frames (eg used for fear mice data)
-  - nibabel # for reading/writing MRIs
-  - ipywidgets  # for interactive widgets
-  - jupyter_nbextensions_configurator
-  - plotly # for the sankey diagrams
+# NOTE: this file contains somewhat repeated information with the requirements.txt on
+# main branch 
+# (the difference is that requirements.txt is for pip installing dependencies
+# and this requirements.yml is for creating a conda virtual environment with the
+# dependencies for cfl )
+# TODO: this file may be useful if you clone the repository, but right now is not
+# used/referenced in our current setup instructions
+
+# this file contains the requirements for the cfl package
+
+# to create a conda environment from this file, run the commands:
+#     conda env create -f requirements.yml
+#     conda activate cfl-env
+
+# to generate a new version of this file from the current environment, run the command:
+#     conda env export --from-history > requirementsNEW.yml
+
+# TODO: this file duplicates some information in the setup.py file  
+# and also has some packages probably should not be included in the
+# 'distribution' of CFL 
+
+name: cfl-env
+channels:
+  - defaults
+  - conda-forge
+dependencies:
+  - tqdm # progress bar
+  - matplotlib=3.3.1  # creates plots (used for visualization)
+  - tensorflow=2 # machine learning
+  - numpy=1.19.2 # array manipulation and fast computing
+  - joblib=0.16.0 # used to save/load data primarily for el nino example
+  - scikit-learn=0.23.2 # used to import clustering methods, other algorithms/metrics
+  - jupyter # for jupyter notebooks
+  - ipykernel # to add dependencies to kernel during set-up
+  - keras
+
+
+# # the following packages are not required to use the basic
+# # cfl code, but may be needed to run some of the example notebooks
+# # or testing code.
+  - pytest=6.0.1 # to run regression tests
+
+
+# # the following packages are things that we (Iman and Jenna) have
+# # used for some specific data analyses, but are not needed for examples published on main 
+  - pandas # for formatting data frames (eg used for fear mice data)
+  - nibabel # for reading/writing MRIs
+  - ipywidgets  # for interactive widgets
+  - jupyter_nbextensions_configurator
+  - plotly # for the sankey diagrams