# this file contains the requirements for the cfl package

# to create a conda environment from this file, run the commands:
#     conda env create -f requirements.yml
#     conda activate cfl-env

# to generate a new version of this file from the current environment, run the command:
#     conda env export --from-history > requirementsNEW.yml

name: cfl-env
channels:
  - defaults
  - conda-forge
dependencies:
  - tqdm # progress bar
  - matplotlib=3.3.1  # creates plots (used for visualization)
  - tensorflow  # machine learning
<<<<<<< HEAD
  - numpy=1.19.2 # array manipulation and fast computing
  - joblib=0.16.0 # used to save/load data primarily for el nino example
  - scikit-learn=0.23.2 # used to import clustering methods, other algorithms/metrics
  - jupyter # for jupyter notebooks
  - ipykernel # to add dependencies to kernel during set-up
  - keras

=======
  - keras
  - numpy=1.19.2 # array manipulation and fast computing
  - scikit-learn=0.23.2 # used to import clustering methods and other algorithms/metrics
  - jupyter # for jupyter notebooks
  - ipykernel # to add dependencies to kernel during set-up
>>>>>>> 658cbc8f

# # the following packages are not required to use the basic
# # cfl code, but may be needed to run some of the example notebooks
# # or testing code.
<<<<<<< HEAD
=======
  - joblib=0.16.0 # used to save/load data primarily for el nino example
>>>>>>> 658cbc8f
  - pytest=6.0.1 # to run regression tests
  - pandas # for formatting data frames (eg used for fear mice data)
  - nibabel # for reading/writing MRIs
  - ipywidgets  # for interactive widgets
<<<<<<< HEAD
  - jupyter_nbextensions_configurator
=======
  - jupyter_nbextensions_configurator
  - plotly # for the sankey diagrams
>>>>>>> 658cbc8f
<|MERGE_RESOLUTION|>--- conflicted
+++ resolved
@@ -1,50 +1,33 @@
-# this file contains the requirements for the cfl package
-
-# to create a conda environment from this file, run the commands:
-#     conda env create -f requirements.yml
-#     conda activate cfl-env
-
-# to generate a new version of this file from the current environment, run the command:
-#     conda env export --from-history > requirementsNEW.yml
-
-name: cfl-env
-channels:
-  - defaults
-  - conda-forge
-dependencies:
-  - tqdm # progress bar
-  - matplotlib=3.3.1  # creates plots (used for visualization)
-  - tensorflow  # machine learning
-<<<<<<< HEAD
-  - numpy=1.19.2 # array manipulation and fast computing
-  - joblib=0.16.0 # used to save/load data primarily for el nino example
-  - scikit-learn=0.23.2 # used to import clustering methods, other algorithms/metrics
-  - jupyter # for jupyter notebooks
-  - ipykernel # to add dependencies to kernel during set-up
-  - keras
-
-=======
-  - keras
-  - numpy=1.19.2 # array manipulation and fast computing
-  - scikit-learn=0.23.2 # used to import clustering methods and other algorithms/metrics
-  - jupyter # for jupyter notebooks
-  - ipykernel # to add dependencies to kernel during set-up
->>>>>>> 658cbc8f
-
-# # the following packages are not required to use the basic
-# # cfl code, but may be needed to run some of the example notebooks
-# # or testing code.
-<<<<<<< HEAD
-=======
-  - joblib=0.16.0 # used to save/load data primarily for el nino example
->>>>>>> 658cbc8f
-  - pytest=6.0.1 # to run regression tests
-  - pandas # for formatting data frames (eg used for fear mice data)
-  - nibabel # for reading/writing MRIs
-  - ipywidgets  # for interactive widgets
-<<<<<<< HEAD
-  - jupyter_nbextensions_configurator
-=======
-  - jupyter_nbextensions_configurator
-  - plotly # for the sankey diagrams
->>>>>>> 658cbc8f
+# this file contains the requirements for the cfl package
+
+# to create a conda environment from this file, run the commands:
+#     conda env create -f requirements.yml
+#     conda activate cfl-env
+
+# to generate a new version of this file from the current environment, run the command:
+#     conda env export --from-history > requirementsNEW.yml
+
+name: cfl-env
+channels:
+  - defaults
+  - conda-forge
+dependencies:
+  - tqdm # progress bar
+  - matplotlib=3.3.1  # creates plots (used for visualization)
+  - tensorflow  # machine learning
+  - keras
+  - numpy=1.19.2 # array manipulation and fast computing
+  - scikit-learn=0.23.2 # used to import clustering methods and other algorithms/metrics
+  - jupyter # for jupyter notebooks
+  - ipykernel # to add dependencies to kernel during set-up
+
+# # the following packages are not required to use the basic
+# # cfl code, but may be needed to run some of the example notebooks
+# # or testing code.
+  - joblib=0.16.0 # used to save/load data primarily for el nino example
+  - pytest=6.0.1 # to run regression tests
+  - pandas # for formatting data frames (eg used for fear mice data)
+  - nibabel # for reading/writing MRIs
+  - ipywidgets  # for interactive widgets
+  - jupyter_nbextensions_configurator
+  - plotly # for the sankey diagrams